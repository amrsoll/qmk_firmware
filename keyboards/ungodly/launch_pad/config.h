/* Copyright 2020 Ungodly Design <hello@ungodly.design>
 *
 * This program is free software: you can redistribute it and/or modify
 * it under the terms of the GNU General Public License as published by
 * the Free Software Foundation, either version 2 of the License, or
 * (at your option) any later version.
 *
 * This program is distributed in the hope that it will be useful,
 * but WITHOUT ANY WARRANTY; without even the implied warranty of
 * MERCHANTABILITY or FITNESS FOR A PARTICULAR PURPOSE.  See the
 * GNU General Public License for more details.
 *
 * You should have received a copy of the GNU General Public License
 * along with this program.  If not, see <http://www.gnu.org/licenses/>.
 */
#pragma once

#include "config_common.h"

/* USB Device descriptor parameter */
#define VENDOR_ID       0x5544 // "UD" = Ungodly Design
#define PRODUCT_ID      0x4C50 // "LP" = Launch Pad
#define DEVICE_VER      0x9999
#define MANUFACTURER    Ungodly Design
#define PRODUCT         Launch Pad

/* key matrix size */
#define MATRIX_ROWS 5
#define MATRIX_COLS 4

/* Keyboard Matrix Assignments */
#define MATRIX_ROW_PINS { D4, D6, D7, B4, B5 }
#define MATRIX_COL_PINS { B0, B1, B2, B3 }

/* COL2ROW or ROW2COL */
#define DIODE_DIRECTION COL2ROW

/* Rotary Encoder Assignment */
#define ENCODERS_PAD_A { C6 }
#define ENCODERS_PAD_B { B6 }
#define ENCODER_RESOLUTION 2

/* Midi Slider */
#define SLIDER_PIN F6
#define MIDI_ADVANCED

/* RGB Matrix configuration */
#ifdef RGB_MATRIX_ENABLE
#    define RGB_MATRIX_KEYPRESSES
#    define DISABLE_RGB_MATRIX_SOLID_REACTIVE
#    define DISABLE_RGB_MATRIX_SOLID_REACTIVE_SIMPLE
#    define DISABLE_RGB_MATRIX_SOLID_REACTIVE_WIDE
#    define DISABLE_RGB_MATRIX_SOLID_REACTIVE_MULTIWIDE
#    define DISABLE_RGB_MATRIX_SOLID_REACTIVE_CROSS
#    define DISABLE_RGB_MATRIX_SOLID_REACTIVE_MULTICROSS
#    define DISABLE_RGB_MATRIX_SOLID_REACTIVE_NEXUS
#    define DISABLE_RGB_MATRIX_SOLID_REACTIVE_MULTINEXUS
#    define DISABLE_RGB_MATRIX_PIXEL_FLOW
#    define DISABLE_RGB_MATRIX_PIXEL_FRACTAL
#    define DISABLE_RGB_MATRIX_PIXEL_RAIN
#    define DRIVER_LED_TOTAL 22
#endif

#define RGB_DI_PIN F7
#ifdef RGB_MATRIX_ENABLE
#    define RGBLED_NUM 22
<<<<<<< HEAD
#    define RGBLIGHT_HUE_STEP 8
#    define RGBLIGHT_SAT_STEP 8
#    define RGBLIGHT_VAL_STEP 8
#    define RGBLIGHT_LIMIT_VAL 255 /* The maximum brightness level */
#    define RGBLIGHT_SLEEP         /* If defined, the RGB lighting will be switched off when the host goes to sleep */
/*== all animations enable ==*/
#    define RGBLIGHT_ANIMATIONS
=======
#    define DRIVER_LED_TOTAL RGBLED_NUM
#    define RGB_MATRIX_KEYPRESSES // reacts to keypresses
// #    define RGB_MATRIX_KEYRELEASES // reacts to keyreleases (instead of keypresses)
// #    define RGB_DISABLE_AFTER_TIMEOUT 0 // number of ticks to wait until disabling effects
#    define RGB_DISABLE_WHEN_USB_SUSPENDED true // turn off effects when suspended
#    define RGB_MATRIX_FRAMEBUFFER_EFFECTS
// #    define RGB_MATRIX_LED_PROCESS_LIMIT (DRIVER_LED_TOTAL + 4) / 5 // limits the number of LEDs to process in an animation per task run (increases keyboard responsiveness)
// #    define RGB_MATRIX_LED_FLUSH_LIMIT 16 // limits in milliseconds how frequently an animation will update the LEDs. 16 (16ms) is equivalent to limiting to 60fps (increases keyboard responsiveness)
#    define RGB_MATRIX_MAXIMUM_BRIGHTNESS 50 // limits maximum brightness of LEDs to 150 out of 255. Higher may cause the controller to crash.
#    define RGB_MATRIX_HUE_STEP 8
#    define RGB_MATRIX_SAT_STEP 8
#    define RGB_MATRIX_VAL_STEP 8
#    define RGB_MATRIX_SPD_STEP 10
#    define RGB_MATRIX_STARTUP_MODE RGB_MATRIX_CYCLE_PINWHEEL  // default mode

/* Reduce the firmware size by only enabling the rgb animations you desire. */
#    define DISABLE_RGB_MATRIX_ALPHAS_MODS
#    define DISABLE_RGB_MATRIX_GRADIENT_UP_DOWN
#    define DISABLE_RGB_MATRIX_BREATHING
#    define DISABLE_RGB_MATRIX_BAND_SAT
#    define DISABLE_RGB_MATRIX_BAND_VAL
#    define DISABLE_RGB_MATRIX_BAND_PINWHEEL_SAT
#    define DISABLE_RGB_MATRIX_BAND_PINWHEEL_VAL
#    define DISABLE_RGB_MATRIX_BAND_SPIRAL_SAT
#    define DISABLE_RGB_MATRIX_BAND_SPIRAL_VAL
#    define DISABLE_RGB_MATRIX_CYCLE_ALL
#    define DISABLE_RGB_MATRIX_CYCLE_LEFT_RIGHT
#    define DISABLE_RGB_MATRIX_CYCLE_UP_DOWN
#    define DISABLE_RGB_MATRIX_CYCLE_OUT_IN
#    define DISABLE_RGB_MATRIX_CYCLE_OUT_IN_DUAL
#    define DISABLE_RGB_MATRIX_RAINBOW_MOVING_CHEVRON
#    define DISABLE_RGB_MATRIX_DUAL_BEACON
// #    define DISABLE_RGB_MATRIX_CYCLE_PINWHEEL
#    define DISABLE_RGB_MATRIX_CYCLE_SPIRAL
#    define DISABLE_RGB_MATRIX_RAINBOW_BEACON
#    define DISABLE_RGB_MATRIX_RAINBOW_PINWHEELS
#    define DISABLE_RGB_MATRIX_RAINDROPS
#    define DISABLE_RGB_MATRIX_JELLYBEAN_RAINDROPS
#    define DISABLE_RGB_MATRIX_TYPING_HEATMAP
#    define DISABLE_RGB_MATRIX_DIGITAL_RAIN
#    define DISABLE_RGB_MATRIX_SOLID_REACTIVE
#    define DISABLE_RGB_MATRIX_SOLID_REACTIVE_SIMPLE
#    define DISABLE_RGB_MATRIX_SOLID_REACTIVE_WIDE
#    define DISABLE_RGB_MATRIX_SOLID_REACTIVE_MULTIWIDE
#    define DISABLE_RGB_MATRIX_SOLID_REACTIVE_CROSS
#    define DISABLE_RGB_MATRIX_SOLID_REACTIVE_MULTICROSS
#    define DISABLE_RGB_MATRIX_SOLID_REACTIVE_NEXUS
#    define DISABLE_RGB_MATRIX_SOLID_REACTIVE_MULTINEXUS
#    define DISABLE_RGB_MATRIX_SPLASH
#    define DISABLE_RGB_MATRIX_MULTISPLASH
#    define DISABLE_RGB_MATRIX_SOLID_SPLASH
#    define DISABLE_RGB_MATRIX_SOLID_MULTISPLASH
>>>>>>> 80015f7f
#endif

/* Debounce reduces chatter (unintended double-presses) - set 0 if debouncing is not needed */
#define DEBOUNCE 5

#define LOCKING_RESYNC_ENABLE<|MERGE_RESOLUTION|>--- conflicted
+++ resolved
@@ -18,26 +18,30 @@
 #include "config_common.h"
 
 /* USB Device descriptor parameter */
-#define VENDOR_ID       0x5544 // "UD" = Ungodly Design
-#define PRODUCT_ID      0x4C50 // "LP" = Launch Pad
-#define DEVICE_VER      0x9999
-#define MANUFACTURER    Ungodly Design
-#define PRODUCT         Launch Pad
+#define VENDOR_ID 0x5544   // "UD" = Ungodly Design
+#define PRODUCT_ID 0x4C50  // "LP" = Launch Pad
+#define DEVICE_VER 0x9999
+#define MANUFACTURER Ungodly Design
+#define PRODUCT Launch Pad
 
 /* key matrix size */
 #define MATRIX_ROWS 5
 #define MATRIX_COLS 4
 
 /* Keyboard Matrix Assignments */
-#define MATRIX_ROW_PINS { D4, D6, D7, B4, B5 }
-#define MATRIX_COL_PINS { B0, B1, B2, B3 }
+#define MATRIX_ROW_PINS \
+    { D4, D6, D7, B4, B5 }
+#define MATRIX_COL_PINS \
+    { B0, B1, B2, B3 }
 
 /* COL2ROW or ROW2COL */
 #define DIODE_DIRECTION COL2ROW
 
 /* Rotary Encoder Assignment */
-#define ENCODERS_PAD_A { C6 }
-#define ENCODERS_PAD_B { B6 }
+#define ENCODERS_PAD_A \
+    { C6 }
+#define ENCODERS_PAD_B \
+    { B6 }
 #define ENCODER_RESOLUTION 2
 
 /* Midi Slider */
@@ -64,24 +68,15 @@
 #define RGB_DI_PIN F7
 #ifdef RGB_MATRIX_ENABLE
 #    define RGBLED_NUM 22
-<<<<<<< HEAD
-#    define RGBLIGHT_HUE_STEP 8
-#    define RGBLIGHT_SAT_STEP 8
-#    define RGBLIGHT_VAL_STEP 8
-#    define RGBLIGHT_LIMIT_VAL 255 /* The maximum brightness level */
-#    define RGBLIGHT_SLEEP         /* If defined, the RGB lighting will be switched off when the host goes to sleep */
-/*== all animations enable ==*/
-#    define RGBLIGHT_ANIMATIONS
-=======
 #    define DRIVER_LED_TOTAL RGBLED_NUM
-#    define RGB_MATRIX_KEYPRESSES // reacts to keypresses
+#    define RGB_MATRIX_KEYPRESSES  // reacts to keypresses
 // #    define RGB_MATRIX_KEYRELEASES // reacts to keyreleases (instead of keypresses)
 // #    define RGB_DISABLE_AFTER_TIMEOUT 0 // number of ticks to wait until disabling effects
-#    define RGB_DISABLE_WHEN_USB_SUSPENDED true // turn off effects when suspended
+#    define RGB_DISABLE_WHEN_USB_SUSPENDED true  // turn off effects when suspended
 #    define RGB_MATRIX_FRAMEBUFFER_EFFECTS
 // #    define RGB_MATRIX_LED_PROCESS_LIMIT (DRIVER_LED_TOTAL + 4) / 5 // limits the number of LEDs to process in an animation per task run (increases keyboard responsiveness)
 // #    define RGB_MATRIX_LED_FLUSH_LIMIT 16 // limits in milliseconds how frequently an animation will update the LEDs. 16 (16ms) is equivalent to limiting to 60fps (increases keyboard responsiveness)
-#    define RGB_MATRIX_MAXIMUM_BRIGHTNESS 50 // limits maximum brightness of LEDs to 150 out of 255. Higher may cause the controller to crash.
+#    define RGB_MATRIX_MAXIMUM_BRIGHTNESS 50  // limits maximum brightness of LEDs to 150 out of 255. Higher may cause the controller to crash.
 #    define RGB_MATRIX_HUE_STEP 8
 #    define RGB_MATRIX_SAT_STEP 8
 #    define RGB_MATRIX_VAL_STEP 8
@@ -125,7 +120,6 @@
 #    define DISABLE_RGB_MATRIX_MULTISPLASH
 #    define DISABLE_RGB_MATRIX_SOLID_SPLASH
 #    define DISABLE_RGB_MATRIX_SOLID_MULTISPLASH
->>>>>>> 80015f7f
 #endif
 
 /* Debounce reduces chatter (unintended double-presses) - set 0 if debouncing is not needed */
