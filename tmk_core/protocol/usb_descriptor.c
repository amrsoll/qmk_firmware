--- conflicted
+++ resolved
@@ -314,12 +314,6 @@
             HID_RI_USAGE(8, 0x35),      // Rz
 #    endif
 #    if JOYSTICK_AXES_COUNT >= 1
-<<<<<<< HEAD
-            HID_RI_LOGICAL_MINIMUM(8, -127),
-            HID_RI_LOGICAL_MAXIMUM(8, 127),
-            HID_RI_REPORT_COUNT(8, JOYSTICK_AXES_COUNT),
-            HID_RI_REPORT_SIZE(8, 0x08),
-=======
      # if JOYSTICK_AXES_RESOLUTION == 8
             HID_RI_LOGICAL_MINIMUM(8, -JOYSTICK_RESOLUTION),
             HID_RI_LOGICAL_MAXIMUM(8, JOYSTICK_RESOLUTION),
@@ -331,7 +325,6 @@
             HID_RI_REPORT_COUNT(8, JOYSTICK_AXES_COUNT),
             HID_RI_REPORT_SIZE(8, 0x10),
      # endif
->>>>>>> 99bffc2a
             HID_RI_INPUT(8, HID_IOF_DATA | HID_IOF_VARIABLE | HID_IOF_ABSOLUTE),
 #    endif
 
@@ -356,7 +349,6 @@
 };
 #endif
 
-<<<<<<< HEAD
 #ifdef GAMEPAD_ENABLE
 const USB_Descriptor_HIDReport_Datatype_t PROGMEM GamepadReport[] = {
     HID_RI_USAGE_PAGE(8,1), /* Generic Desktop */
@@ -415,8 +407,6 @@
 };
 #endif
 
-=======
->>>>>>> 99bffc2a
 /*
  * Device descriptor
  */
@@ -995,7 +985,6 @@
         .PollingIntervalMS      = USB_POLLING_INTERVAL_MS
     }
 #endif
-<<<<<<< HEAD
 
 #ifdef GAMEPAD_ENABLE
     /*
@@ -1046,8 +1035,6 @@
         .PollingIntervalMS      = USB_POLLING_INTERVAL_MS
     }
 #endif
-=======
->>>>>>> 99bffc2a
 };
 
 /*
@@ -1186,15 +1173,12 @@
                     Size    = sizeof(USB_HID_Descriptor_HID_t);
                     break;
 #endif
-<<<<<<< HEAD
 #ifdef GAMEPAD_ENABLE
                 case GAMEPAD_INTERFACE:
                     Address = &ConfigurationDescriptor.Gamepad_HID;
                     Size    = sizeof(USB_HID_Descriptor_HID_t);
                     break;
 #endif
-=======
->>>>>>> 99bffc2a
             }
 
             break;
@@ -1245,15 +1229,12 @@
                     Size    = sizeof(JoystickReport);
                     break;
 #endif
-<<<<<<< HEAD
 #ifdef GAMEPAD_ENABLE
                 case GAMEPAD_INTERFACE:
                     Address = &GamepadReport;
                     Size    = sizeof(GamepadReport);
                     break;
 #endif
-=======
->>>>>>> 99bffc2a
             }
 
             break;
