--- conflicted
+++ resolved
@@ -24,356 +24,6 @@
 #define COL2ROW 0
 #define ROW2COL 1
 
-<<<<<<< HEAD
-// useful for direct pin mapping
-#define NO_PIN (pin_t)(~0)
-
-#ifdef __AVR__
-#    ifndef __ASSEMBLER__
-#        include <avr/io.h>
-#    endif
-#    define PORT_SHIFTER 4  // this may be 4 for all AVR chips
-
-// If you want to add more to this list, reference the PINx definitions in these header
-// files: https://github.com/vancegroup-mirrors/avr-libc/tree/master/avr-libc/include/avr
-
-#    if defined(__AVR_ATmega32U4__) || defined(__AVR_ATmega16U4__)
-#        define ADDRESS_BASE 0x00
-#        define PINB_ADDRESS 0x3
-#        define PINC_ADDRESS 0x6
-#        define PIND_ADDRESS 0x9
-#        define PINE_ADDRESS 0xC
-#        define PINF_ADDRESS 0xF
-#    elif defined(__AVR_AT90USB162__) || defined(__AVR_ATmega16U2__) || defined(__AVR_ATmega32U2__) || defined(__AVR_ATmega328P__) || defined(__AVR_ATmega328__)
-#        define ADDRESS_BASE 0x00
-#        define PINB_ADDRESS 0x3
-#        define PINC_ADDRESS 0x6
-#        define PIND_ADDRESS 0x9
-#    elif defined(__AVR_AT90USB646__) || defined(__AVR_AT90USB647__) || defined(__AVR_AT90USB1286__) || defined(__AVR_AT90USB1287__)
-#        define ADDRESS_BASE 0x00
-#        define PINA_ADDRESS 0x0
-#        define PINB_ADDRESS 0x3
-#        define PINC_ADDRESS 0x6
-#        define PIND_ADDRESS 0x9
-#        define PINE_ADDRESS 0xC
-#        define PINF_ADDRESS 0xF
-#    elif defined(__AVR_ATmega32A__)
-#        define ADDRESS_BASE 0x10
-#        define PIND_ADDRESS 0x0
-#        define PINC_ADDRESS 0x3
-#        define PINB_ADDRESS 0x6
-#        define PINA_ADDRESS 0x9
-#    elif defined(__AVR_ATtiny85__)
-#        define ADDRESS_BASE 0x10
-#        define PINB_ADDRESS 0x6
-#    else
-#        error "Pins are not defined"
-#    endif
-
-/* I/O pins */
-#    define PINDEF(port, pin) ((PIN##port##_ADDRESS << PORT_SHIFTER) | pin)
-
-#    ifdef PORTA
-#        define A0 PINDEF(A, 0)
-#        define A1 PINDEF(A, 1)
-#        define A2 PINDEF(A, 2)
-#        define A3 PINDEF(A, 3)
-#        define A4 PINDEF(A, 4)
-#        define A5 PINDEF(A, 5)
-#        define A6 PINDEF(A, 6)
-#        define A7 PINDEF(A, 7)
-#    endif
-#    ifdef PORTB
-#        define B0 PINDEF(B, 0)
-#        define B1 PINDEF(B, 1)
-#        define B2 PINDEF(B, 2)
-#        define B3 PINDEF(B, 3)
-#        define B4 PINDEF(B, 4)
-#        define B5 PINDEF(B, 5)
-#        define B6 PINDEF(B, 6)
-#        define B7 PINDEF(B, 7)
-#    endif
-#    ifdef PORTC
-#        define C0 PINDEF(C, 0)
-#        define C1 PINDEF(C, 1)
-#        define C2 PINDEF(C, 2)
-#        define C3 PINDEF(C, 3)
-#        define C4 PINDEF(C, 4)
-#        define C5 PINDEF(C, 5)
-#        define C6 PINDEF(C, 6)
-#        define C7 PINDEF(C, 7)
-#    endif
-#    ifdef PORTD
-#        define D0 PINDEF(D, 0)
-#        define D1 PINDEF(D, 1)
-#        define D2 PINDEF(D, 2)
-#        define D3 PINDEF(D, 3)
-#        define D4 PINDEF(D, 4)
-#        define D5 PINDEF(D, 5)
-#        define D6 PINDEF(D, 6)
-#        define D7 PINDEF(D, 7)
-#    endif
-#    ifdef PORTE
-#        define E0 PINDEF(E, 0)
-#        define E1 PINDEF(E, 1)
-#        define E2 PINDEF(E, 2)
-#        define E3 PINDEF(E, 3)
-#        define E4 PINDEF(E, 4)
-#        define E5 PINDEF(E, 5)
-#        define E6 PINDEF(E, 6)
-#        define E7 PINDEF(E, 7)
-#    endif
-#    ifdef PORTF
-#        define F0 PINDEF(F, 0)
-#        define F1 PINDEF(F, 1)
-#        define F2 PINDEF(F, 2)
-#        define F3 PINDEF(F, 3)
-#        define F4 PINDEF(F, 4)
-#        define F5 PINDEF(F, 5)
-#        define F6 PINDEF(F, 6)
-#        define F7 PINDEF(F, 7)
-#    endif
-
-#    ifndef __ASSEMBLER__
-#        define _PIN_ADDRESS(p, offset) _SFR_IO8(ADDRESS_BASE + ((p) >> PORT_SHIFTER) + (offset))
-// Port X Input Pins Address
-#        define PINx_ADDRESS(p) _PIN_ADDRESS(p, 0)
-// Port X Data Direction Register,  0:input 1:output
-#        define DDRx_ADDRESS(p) _PIN_ADDRESS(p, 1)
-// Port X Data Register
-#        define PORTx_ADDRESS(p) _PIN_ADDRESS(p, 2)
-#    endif
-
-#elif defined(PROTOCOL_CHIBIOS)
-// Defines mapping for Proton C replacement
-#    ifdef CONVERT_TO_PROTON_C
-// Left side (front)
-#        define D3 PAL_LINE(GPIOA, 9)
-#        define D2 PAL_LINE(GPIOA, 10)
-//      GND
-//      GND
-#        define D1 PAL_LINE(GPIOB, 7)
-#        define D0 PAL_LINE(GPIOB, 6)
-#        define D4 PAL_LINE(GPIOB, 5)
-#        define C6 PAL_LINE(GPIOB, 4)
-#        define D7 PAL_LINE(GPIOB, 3)
-#        define E6 PAL_LINE(GPIOB, 2)
-#        define B4 PAL_LINE(GPIOB, 1)
-#        define B5 PAL_LINE(GPIOB, 0)
-
-// Right side (front)
-//      RAW
-//      GND
-//      RESET
-//      VCC
-#        define F4 PAL_LINE(GPIOA, 2)
-#        define F5 PAL_LINE(GPIOA, 1)
-#        define F6 PAL_LINE(GPIOA, 0)
-#        define F7 PAL_LINE(GPIOB, 8)
-#        define B1 PAL_LINE(GPIOB, 13)
-#        define B3 PAL_LINE(GPIOB, 14)
-#        define B2 PAL_LINE(GPIOB, 15)
-#        define B6 PAL_LINE(GPIOB, 9)
-
-// LEDs (only D5/C13 uses an actual LED)
-#        ifdef CONVERT_TO_PROTON_C_RXLED
-#            define D5 PAL_LINE(GPIOC, 14)
-#            define B0 PAL_LINE(GPIOC, 13)
-#        else
-#            define D5 PAL_LINE(GPIOC, 13)
-#            define B0 PAL_LINE(GPIOC, 14)
-#        endif
-#    else
-#        define A0 PAL_LINE(GPIOA, 0)
-#        define A1 PAL_LINE(GPIOA, 1)
-#        define A2 PAL_LINE(GPIOA, 2)
-#        define A3 PAL_LINE(GPIOA, 3)
-#        define A4 PAL_LINE(GPIOA, 4)
-#        define A5 PAL_LINE(GPIOA, 5)
-#        define A6 PAL_LINE(GPIOA, 6)
-#        define A7 PAL_LINE(GPIOA, 7)
-#        define A8 PAL_LINE(GPIOA, 8)
-#        define A9 PAL_LINE(GPIOA, 9)
-#        define A10 PAL_LINE(GPIOA, 10)
-#        define A11 PAL_LINE(GPIOA, 11)
-#        define A12 PAL_LINE(GPIOA, 12)
-#        define A13 PAL_LINE(GPIOA, 13)
-#        define A14 PAL_LINE(GPIOA, 14)
-#        define A15 PAL_LINE(GPIOA, 15)
-#        define B0 PAL_LINE(GPIOB, 0)
-#        define B1 PAL_LINE(GPIOB, 1)
-#        define B2 PAL_LINE(GPIOB, 2)
-#        define B3 PAL_LINE(GPIOB, 3)
-#        define B4 PAL_LINE(GPIOB, 4)
-#        define B5 PAL_LINE(GPIOB, 5)
-#        define B6 PAL_LINE(GPIOB, 6)
-#        define B7 PAL_LINE(GPIOB, 7)
-#        define B8 PAL_LINE(GPIOB, 8)
-#        define B9 PAL_LINE(GPIOB, 9)
-#        define B10 PAL_LINE(GPIOB, 10)
-#        define B11 PAL_LINE(GPIOB, 11)
-#        define B12 PAL_LINE(GPIOB, 12)
-#        define B13 PAL_LINE(GPIOB, 13)
-#        define B14 PAL_LINE(GPIOB, 14)
-#        define B15 PAL_LINE(GPIOB, 15)
-#        define B16 PAL_LINE(GPIOB, 16)
-#        define B17 PAL_LINE(GPIOB, 17)
-#        define B18 PAL_LINE(GPIOB, 18)
-#        define B19 PAL_LINE(GPIOB, 19)
-#        define C0 PAL_LINE(GPIOC, 0)
-#        define C1 PAL_LINE(GPIOC, 1)
-#        define C2 PAL_LINE(GPIOC, 2)
-#        define C3 PAL_LINE(GPIOC, 3)
-#        define C4 PAL_LINE(GPIOC, 4)
-#        define C5 PAL_LINE(GPIOC, 5)
-#        define C6 PAL_LINE(GPIOC, 6)
-#        define C7 PAL_LINE(GPIOC, 7)
-#        define C8 PAL_LINE(GPIOC, 8)
-#        define C9 PAL_LINE(GPIOC, 9)
-#        define C10 PAL_LINE(GPIOC, 10)
-#        define C11 PAL_LINE(GPIOC, 11)
-#        define C12 PAL_LINE(GPIOC, 12)
-#        define C13 PAL_LINE(GPIOC, 13)
-#        define C14 PAL_LINE(GPIOC, 14)
-#        define C15 PAL_LINE(GPIOC, 15)
-#        define D0 PAL_LINE(GPIOD, 0)
-#        define D1 PAL_LINE(GPIOD, 1)
-#        define D2 PAL_LINE(GPIOD, 2)
-#        define D3 PAL_LINE(GPIOD, 3)
-#        define D4 PAL_LINE(GPIOD, 4)
-#        define D5 PAL_LINE(GPIOD, 5)
-#        define D6 PAL_LINE(GPIOD, 6)
-#        define D7 PAL_LINE(GPIOD, 7)
-#        define D8 PAL_LINE(GPIOD, 8)
-#        define D9 PAL_LINE(GPIOD, 9)
-#        define D10 PAL_LINE(GPIOD, 10)
-#        define D11 PAL_LINE(GPIOD, 11)
-#        define D12 PAL_LINE(GPIOD, 12)
-#        define D13 PAL_LINE(GPIOD, 13)
-#        define D14 PAL_LINE(GPIOD, 14)
-#        define D15 PAL_LINE(GPIOD, 15)
-#        define E0 PAL_LINE(GPIOE, 0)
-#        define E1 PAL_LINE(GPIOE, 1)
-#        define E2 PAL_LINE(GPIOE, 2)
-#        define E3 PAL_LINE(GPIOE, 3)
-#        define E4 PAL_LINE(GPIOE, 4)
-#        define E5 PAL_LINE(GPIOE, 5)
-#        define E6 PAL_LINE(GPIOE, 6)
-#        define E7 PAL_LINE(GPIOE, 7)
-#        define E8 PAL_LINE(GPIOE, 8)
-#        define E9 PAL_LINE(GPIOE, 9)
-#        define E10 PAL_LINE(GPIOE, 10)
-#        define E11 PAL_LINE(GPIOE, 11)
-#        define E12 PAL_LINE(GPIOE, 12)
-#        define E13 PAL_LINE(GPIOE, 13)
-#        define E14 PAL_LINE(GPIOE, 14)
-#        define E15 PAL_LINE(GPIOE, 15)
-#        define F0 PAL_LINE(GPIOF, 0)
-#        define F1 PAL_LINE(GPIOF, 1)
-#        define F2 PAL_LINE(GPIOF, 2)
-#        define F3 PAL_LINE(GPIOF, 3)
-#        define F4 PAL_LINE(GPIOF, 4)
-#        define F5 PAL_LINE(GPIOF, 5)
-#        define F6 PAL_LINE(GPIOF, 6)
-#        define F7 PAL_LINE(GPIOF, 7)
-#        define F8 PAL_LINE(GPIOF, 8)
-#        define F9 PAL_LINE(GPIOF, 9)
-#        define F10 PAL_LINE(GPIOF, 10)
-#        define F11 PAL_LINE(GPIOF, 11)
-#        define F12 PAL_LINE(GPIOF, 12)
-#        define F13 PAL_LINE(GPIOF, 13)
-#        define F14 PAL_LINE(GPIOF, 14)
-#        define F15 PAL_LINE(GPIOF, 15)
-#        define G0 PAL_LINE(GPIOG, 0)
-#        define G1 PAL_LINE(GPIOG, 1)
-#        define G2 PAL_LINE(GPIOG, 2)
-#        define G3 PAL_LINE(GPIOG, 3)
-#        define G4 PAL_LINE(GPIOG, 4)
-#        define G5 PAL_LINE(GPIOG, 5)
-#        define G6 PAL_LINE(GPIOG, 6)
-#        define G7 PAL_LINE(GPIOG, 7)
-#        define G8 PAL_LINE(GPIOG, 8)
-#        define G9 PAL_LINE(GPIOG, 9)
-#        define G10 PAL_LINE(GPIOG, 10)
-#        define G11 PAL_LINE(GPIOG, 11)
-#        define G12 PAL_LINE(GPIOG, 12)
-#        define G13 PAL_LINE(GPIOG, 13)
-#        define G14 PAL_LINE(GPIOG, 14)
-#        define G15 PAL_LINE(GPIOG, 15)
-#        define H0 PAL_LINE(GPIOH, 0)
-#        define H1 PAL_LINE(GPIOH, 1)
-#        define H2 PAL_LINE(GPIOH, 2)
-#        define H3 PAL_LINE(GPIOH, 3)
-#        define H4 PAL_LINE(GPIOH, 4)
-#        define H5 PAL_LINE(GPIOH, 5)
-#        define H6 PAL_LINE(GPIOH, 6)
-#        define H7 PAL_LINE(GPIOH, 7)
-#        define H8 PAL_LINE(GPIOH, 8)
-#        define H9 PAL_LINE(GPIOH, 9)
-#        define H10 PAL_LINE(GPIOH, 10)
-#        define H11 PAL_LINE(GPIOH, 11)
-#        define H12 PAL_LINE(GPIOH, 12)
-#        define H13 PAL_LINE(GPIOH, 13)
-#        define H14 PAL_LINE(GPIOH, 14)
-#        define H15 PAL_LINE(GPIOH, 15)
-#        define I0 PAL_LINE(GPIOI, 0)
-#        define I1 PAL_LINE(GPIOI, 1)
-#        define I2 PAL_LINE(GPIOI, 2)
-#        define I3 PAL_LINE(GPIOI, 3)
-#        define I4 PAL_LINE(GPIOI, 4)
-#        define I5 PAL_LINE(GPIOI, 5)
-#        define I6 PAL_LINE(GPIOI, 6)
-#        define I7 PAL_LINE(GPIOI, 7)
-#        define I8 PAL_LINE(GPIOI, 8)
-#        define I9 PAL_LINE(GPIOI, 9)
-#        define I10 PAL_LINE(GPIOI, 10)
-#        define I11 PAL_LINE(GPIOI, 11)
-#        define I12 PAL_LINE(GPIOI, 12)
-#        define I13 PAL_LINE(GPIOI, 13)
-#        define I14 PAL_LINE(GPIOI, 14)
-#        define I15 PAL_LINE(GPIOI, 15)
-#        define J0 PAL_LINE(GPIOJ, 0)
-#        define J1 PAL_LINE(GPIOJ, 1)
-#        define J2 PAL_LINE(GPIOJ, 2)
-#        define J3 PAL_LINE(GPIOJ, 3)
-#        define J4 PAL_LINE(GPIOJ, 4)
-#        define J5 PAL_LINE(GPIOJ, 5)
-#        define J6 PAL_LINE(GPIOJ, 6)
-#        define J7 PAL_LINE(GPIOJ, 7)
-#        define J8 PAL_LINE(GPIOJ, 8)
-#        define J9 PAL_LINE(GPIOJ, 9)
-#        define J10 PAL_LINE(GPIOJ, 10)
-#        define J11 PAL_LINE(GPIOJ, 11)
-#        define J12 PAL_LINE(GPIOJ, 12)
-#        define J13 PAL_LINE(GPIOJ, 13)
-#        define J14 PAL_LINE(GPIOJ, 14)
-#        define J15 PAL_LINE(GPIOJ, 15)
-// Keyboards can `#define KEYBOARD_REQUIRES_GPIOK` if they need to access GPIO-K pins. These conflict with a whole
-// bunch of layout definitions, so it's intentionally left out unless absolutely required -- in that case, the
-// keyboard designer should use a different symbol when defining their layout macros.
-#        ifdef KEYBOARD_REQUIRES_GPIOK
-#            define K0 PAL_LINE(GPIOK, 0)
-#            define K1 PAL_LINE(GPIOK, 1)
-#            define K2 PAL_LINE(GPIOK, 2)
-#            define K3 PAL_LINE(GPIOK, 3)
-#            define K4 PAL_LINE(GPIOK, 4)
-#            define K5 PAL_LINE(GPIOK, 5)
-#            define K6 PAL_LINE(GPIOK, 6)
-#            define K7 PAL_LINE(GPIOK, 7)
-#            define K8 PAL_LINE(GPIOK, 8)
-#            define K9 PAL_LINE(GPIOK, 9)
-#            define K10 PAL_LINE(GPIOK, 10)
-#            define K11 PAL_LINE(GPIOK, 11)
-#            define K12 PAL_LINE(GPIOK, 12)
-#            define K13 PAL_LINE(GPIOK, 13)
-#            define K14 PAL_LINE(GPIOK, 14)
-#            define K15 PAL_LINE(GPIOK, 15)
-#        endif
-#    endif
-#endif
-
-=======
->>>>>>> 6f44c2ec
 #define API_SYSEX_MAX_SIZE 32
 
 #include "song_list.h"