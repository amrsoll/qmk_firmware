"""Interactions with compatible XAP devices
"""
import cmd
import json
import random
import gzip
from platform import platform
import enum

from milc import cli

<<<<<<< HEAD
TIMEOUT = 1000
BYTE_ORDER = 'little' # Least Significant Bit (LSB) appears first, see `>>> help(int.to_bytes)`
MAX_MSG_LEN = 64 # 128 # ? according to specs: Maximum total message length is 128 bytes

# Request response flags
FLAG_SUCCESS            = 0b0000_0001 # (1ul << (0))
FLAG_SECURE_FAILURE     = 0b0000_0010 # (1ul << (1))
FLAG_UNLOCK_IN_PROGRESS = 0b0100_0000 # (1ul << (6))
FLAG_UNLOCKED           = 0b1000_0000 # (1ul << (7))
FLAG_FAILED             = 0x00

# Subsystems
# TODO give proper names / generate from JSON / Create IntEnum?
SUB_0, SUB_1, SUB_2, SUB_3, SUB_4, SUB_5 = range(6)

def _to_bytes(integer, length=1, order=BYTE_ORDER):
    """Returns a `bytes` representation of the integer of given length and byte order

    Note: This ensures the object has the expected properties for XAP protocal

    @param integer: integer to convert to `bytes`
    @type integer: int
    @param len: length of the ouput array of bytes
    @param order: The byte order used to represent the integer.
    @returns bytes
    @raises OverflowError: when the integer is not representable with the given number of bytes
    """
    return integer.to_bytes(length, byteorder=order)

def _from_bytes(bytes_, order=BYTE_ORDER):
    """Convert a `bytes` object to int
    N.B: Exact opposite of _to_bytes()

    @param bytes_: hex bytes
    @type bytes_: bytes
    @param order: The byte order used to represent the integer.
    @returns int
    """
    return int.from_bytes(bytes_, byteorder=order)

def _to_unsigned(bytes_, order=BYTE_ORDER):
    """Returns an unsigned int from an array of bytes

        >>> _to_unsigned(b"\xef\xbe\xad\xde")
        3735928559
        >>> hex(_to_unsigned(b"\xef\xbe\xad\xde"))
        '0xdeadbeef'
    """

    return _from_bytes(bytes_, order)

class ComError(Exception):
    """Communication error"""
    pass
=======
KEYCODE_MAP = {
    # TODO: this should be data driven...
    0x04: 'KC_A',
    0x05: 'KC_B',
    0x29: 'KC_ESCAPE',
    0xF9: 'KC_MS_WH_UP',
}

>>>>>>> 218bd48e

def _is_xap_usage(x):
    return x['usage_page'] == 0xFF51 and x['usage'] == 0x0058


def _is_filtered_device(x):
    name = "%04x:%04x" % (x['vendor_id'], x['product_id'])
    return name.lower().startswith(cli.args.device.lower())


def _search():
    devices = filter(_is_xap_usage, hid.enumerate())
    if cli.args.device:
        devices = filter(_is_filtered_device, devices)

    return list(devices)


def print_dotted_output(kb_info_json, prefix=''):
    """Print the info.json in a plain text format with dot-joined keys.
    """
    for key in sorted(kb_info_json):
        new_prefix = f'{prefix}.{key}' if prefix else key

        if key in ['parse_errors', 'parse_warnings']:
            continue
        elif key == 'layouts' and prefix == '':
            cli.echo('    {fg_blue}layouts{fg_reset}: %s', ', '.join(sorted(kb_info_json['layouts'].keys())))
        elif isinstance(kb_info_json[key], bytes):
            conv = "".join(["{:02X}".format(b) for b in kb_info_json[key]])
            cli.echo('    {fg_blue}%s{fg_reset}: %s', new_prefix, conv)
        elif isinstance(kb_info_json[key], dict):
            print_dotted_output(kb_info_json[key], new_prefix)
        elif isinstance(kb_info_json[key], list):
            data = kb_info_json[key]
            if len(data) and isinstance(data[0], dict):
                for index, item in enumerate(data, start=0):
                    cli.echo('    {fg_blue}%s.%s{fg_reset}: %s', new_prefix, index, str(item))
            else:
                cli.echo('    {fg_blue}%s{fg_reset}: %s', new_prefix, ', '.join(sorted(map(str, data))))
        else:
            cli.echo('    {fg_blue}%s{fg_reset}: %s', new_prefix, kb_info_json[key])


def _xap_transaction(device, sub, route, payload=b''):
    """
    A XAP transaction is a request from host to device and a response from that device.

    @param device: the HID device to transact with
    @type device: hid.Device
    @param sub: Subsystem ID for the request; A high-level area of functionality within XAP.
    @type sub: int
    @param route: A sequence of IDs describing the route to invoke a _handler_.
    @type route: int
    @param payload: Any received data appended to the _route_, which gets delivered to the _handler_ when received.
    @type payload: bytes or int
    """
    # gen token
    token = _to_bytes(random.getrandbits(16), length=2)

    routing = _to_bytes(sub) + _to_bytes(route)
    # send with padding
    if isinstance(payload, int):
        payload = _to_bytes(payload, length=2)
    padding_len = MAX_MSG_LEN - 1 - len(routing) - len(payload)
    if padding_len < 0:
        raise IndexError(f"payload size too large by {-padding_len} bytes")

    padding = b"\x00" * padding_len
    buffer = token + _to_bytes(len(payload+routing)) + routing + payload + padding

    # prepend 0 on windows because reasons...
    if 'windows' in platform().lower():
        buffer = b"\x00" + buffer

    device.write(buffer)

    # get resp
    array_alpha = device.read(MAX_MSG_LEN, TIMEOUT)

    while token != array_alpha[:2]:
        # FIXME: Will consume and ignore all mismatching messages
        array_alpha = device.read(MAX_MSG_LEN, TIMEOUT)
    if array_alpha[2] != FLAG_SUCCESS:
        raise ComError(f"Transaction unsuccesful, got response flag {hex(array_alpha[2])}")

    payload_len = array_alpha[3]
    return array_alpha[4:4 + payload_len]


def _query_device(device):
    ver_data = _xap_transaction(device, SUB_0, 0x00)
    if not ver_data:
        return {'xap': 'UNKNOWN', 'secure': 'UNKNOWN'}

    # to u32 to BCD string
    a = _to_unsigned(ver_data[:4]])
    ver = f'{a>>24}.{a>>16 & 0xFF}.{a & 0xFFFF}'

    secure = _from_bytes(_xap_transaction(device, SUB_0, 0x03))
    secure = 'unlocked' if secure == 2 else 'LOCKED'

    return {'xap': ver, 'secure': secure}


def _query_device_id(device):
    return _xap_transaction(device, SUB_1, 0x08)


def _query_device_info_len(device):
    INFO_PAYLOAD_LEN = 4
    response_data = _xap_transaction(device, SUB_1, 0x05)
    if not response_data:
        raise ValueError(f"Expected response data for info query, got {respsonse_data}")
    elif len(response_data) != INFO_PAYLOAD_LEN:
        raise IndexError(f"Expected response payload to be of size {INFO_PAYLOAD_LEN}, got size {len(response_data)} ({response_data})")
    return _to_unsigned(response_data)

def _query_device_info_chunk(device, offset):
    return _xap_transaction(device, SUB_1, 0x06, offset)


def _query_device_info(device):
    datalen = _query_device_info_len(device)
    if not datalen:
        return {}

    data = []
    offset = 0
    while offset < datalen:
        chunk = _query_device_info_chunk(device, offset)
        data += chunk
        offset += 8*len(chunk)
    str_data = gzip.decompress(bytearray(data[:datalen]))
    return json.loads(str_data)


def _list_devices():
    """Dump out available devices
    """
    cli.log.info('Available devices:')
    devices = _search()
    for dev in devices:
        device = hid.Device(path=dev['path'])

        data = _query_device(device)
        cli.log.info("  %04x:%04x %s %s [API:%s] %s", dev['vendor_id'], dev['product_id'], dev['manufacturer_string'], dev['product_string'], data['xap'], data['secure'])

        if cli.config.general.verbose:
            # TODO: better formatting like "lsusb -v"?
            data = _query_device_info(device)
            data["_id"] = _query_device_id(device)
            print_dotted_output(data)


def xap_dump_keymap(device):
    # get layer count
    layers = _xap_transaction(device, SUB_4, 0x01)
    layers = _from_bytes(layers)
    print(f'layers:{layers}')

    # get keycode [layer:0, row:0, col:0]
    # keycode = _xap_transaction(device, SUB_4, 0x02, b"\x00\x00\x00")

    # get encoder [layer:0, index:0, clockwise:0]
    keycode = _xap_transaction(device, SUB_5, 0x02, b"\x00\x00\x00")

<<<<<<< HEAD
    keycode = _from_bytes(keycode)
    keycode_map = {
        # TODO: this should be data driven...
        0x04: 'KC_A',
        0x05: 'KC_B',
        0x29: 'KC_ESCAPE',
        0xF9: 'KC_MS_WH_UP',
    }
    print(f'keycode:{keycode_map.get(keycode, "unknown")}')


def xap_doit():
    print("xap_doit")
    # Reboot
    # _xap_transaction(device, SUB_1, 0x07)
    exit(1)
=======
    keycode = int.from_bytes(keycode, "little")
    print(f'keycode:{KEYCODE_MAP.get(keycode, "unknown")}[{keycode}]')

    # set encoder [layer:0, index:0, clockwise:0, keycode:KC_A]
    _xap_transaction(device, 0x05, 0x03, b"\x00\x00\x00\x04\00")
>>>>>>> 218bd48e


def xap_broadcast_listen(device):
    try:
        cli.log.info("Listening for XAP broadcasts...")
        while True:
            array_alpha = device.read(MAX_MSG_LEN, TIMEOUT)
            if b'\xFF\xFF' == array_alpha[:2]:
                data_size = array_alpha[3]
                data = bytes(reversed(array_alpha[4:4+data_size]))
                if array_alpha[2] == 1:
                    cli.log.info(f"  Broadcast: Secure[{data.hex()}]")
                else:
                    cli.log.info(f"  Broadcast: type[{hex(array_alpha[2])}] data:[{data.hex()}]")
    except KeyboardInterrupt:
        cli.log.info("Stopping...")


def xap_unlock(device):
    _xap_transaction(device, SUB_0, 0x04)


class CliAction(str, enum.Enum):
    UNLOCK = "unlock"
    DUMP = "dump"
    LISTEN = "listen"

    def __str__(self):
        return self.value

class XAPShell(cmd.Cmd):
    intro = 'Welcome to the XAP shell.  Type help or ? to list commands.\n'
    prompt = 'Ψ> '

    def __init__(self, device):
        cmd.Cmd.__init__(self)
        self.device = device

    def do_about(self, arg):
        """Prints out the current version of QMK with a build date
        """
        data = _query_device(self.device)
        print(data)

    def do_unlock(self, arg):
        """Initiate secure unlock
        """
        xap_unlock(self.device)
        print("Done")

    def do_listen(self, arg):
        """Log out XAP broadcast messages
        """
        xap_broadcast_listen(self.device)

    def do_keycode(self, arg):
        """Prints out the keycode value of a certain layer, row, and column
        """
        data = bytes(map(int, arg.split()))
        if len(data) != 3:
            cli.log.error("Invalid args")
            return

        keycode = _xap_transaction(self.device, 0x04, 0x02, data)
        keycode = int.from_bytes(keycode, "little")
        print(f'keycode:{KEYCODE_MAP.get(keycode, "unknown")}[{keycode}]')

    def do_exit(self, line):
        """Quit shell
        """
        return True

    def do_EOF(self, line):  # noqa: N802
        """Quit shell (ctrl+D)
        """
        return True

    def loop(self):
        """Wrapper for cmdloop that handles ctrl+C
        """
        try:
            self.cmdloop()
            print('')
        except KeyboardInterrupt:
            print('^C')
        return False


@cli.argument('-d', '--device', help='device to select - uses format <pid>:<vid>.')
@cli.argument('-l', '--list', arg_only=True, action='store_true', help='List available devices.')
<<<<<<< HEAD
@cli.argument('action', nargs='?', arg_only=True, default="listen", choices=list(map(str, CliAction)))
@cli.subcommand('Acquire debugging information from usb XAP devices.', hidden=not cli.config.user.developer)
=======
@cli.argument('-i', '--interactive', arg_only=True, action='store_true', help='Start interactive shell.')
@cli.argument('action', nargs='*', default=['listen'], arg_only=True)
@cli.subcommand('Acquire debugging information from usb XAP devices.', hidden=False if cli.config.user.developer else True)
>>>>>>> 218bd48e
def xap(cli):
    """Acquire debugging information from XAP devices
    """
    # Lazy load to avoid issues
    global hid
    import hid

    if cli.args.list:
        return _list_devices()

    # Connect to first available device
    devices = _search()
    if not devices:
        cli.log.error("No devices found!")
        return False

    dev = devices[0]
    device = hid.Device(path=dev['path'])
    cli.log.info("Connected to: %04x:%04x %s %s", dev['vendor_id'], dev['product_id'], dev['manufacturer_string'], dev['product_string'])

<<<<<<< HEAD
    # xap_doit(device)
    if cli.args.action == CliAction.UNLOCK:
        ret = xap_unlock(device)
        cli.log.info("Done")

    elif cli.args.action == CliAction.DUMP:
        xap_dump_keymap(device)

    elif cli.args.action == CliAction.LISTEN:
        xap_broadcast_listen(device)

    else:
        raise ValueError("No action given (expected)")
=======
    # shell?
    if cli.args.interactive:
        XAPShell(device).loop()
        return True

    XAPShell(device).onecmd(" ".join(cli.args.action))
>>>>>>> 218bd48e
<|MERGE_RESOLUTION|>--- conflicted
+++ resolved
@@ -9,7 +9,6 @@
 
 from milc import cli
 
-<<<<<<< HEAD
 TIMEOUT = 1000
 BYTE_ORDER = 'little' # Least Significant Bit (LSB) appears first, see `>>> help(int.to_bytes)`
 MAX_MSG_LEN = 64 # 128 # ? according to specs: Maximum total message length is 128 bytes
@@ -64,7 +63,7 @@
 class ComError(Exception):
     """Communication error"""
     pass
-=======
+
 KEYCODE_MAP = {
     # TODO: this should be data driven...
     0x04: 'KC_A',
@@ -72,8 +71,6 @@
     0x29: 'KC_ESCAPE',
     0xF9: 'KC_MS_WH_UP',
 }
-
->>>>>>> 218bd48e
 
 def _is_xap_usage(x):
     return x['usage_page'] == 0xFF51 and x['usage'] == 0x0058
@@ -241,30 +238,11 @@
     # get encoder [layer:0, index:0, clockwise:0]
     keycode = _xap_transaction(device, SUB_5, 0x02, b"\x00\x00\x00")
 
-<<<<<<< HEAD
     keycode = _from_bytes(keycode)
-    keycode_map = {
-        # TODO: this should be data driven...
-        0x04: 'KC_A',
-        0x05: 'KC_B',
-        0x29: 'KC_ESCAPE',
-        0xF9: 'KC_MS_WH_UP',
-    }
-    print(f'keycode:{keycode_map.get(keycode, "unknown")}')
-
-
-def xap_doit():
-    print("xap_doit")
-    # Reboot
-    # _xap_transaction(device, SUB_1, 0x07)
-    exit(1)
-=======
-    keycode = int.from_bytes(keycode, "little")
     print(f'keycode:{KEYCODE_MAP.get(keycode, "unknown")}[{keycode}]')
 
     # set encoder [layer:0, index:0, clockwise:0, keycode:KC_A]
     _xap_transaction(device, 0x05, 0x03, b"\x00\x00\x00\x04\00")
->>>>>>> 218bd48e
 
 
 def xap_broadcast_listen(device):
@@ -355,14 +333,9 @@
 
 @cli.argument('-d', '--device', help='device to select - uses format <pid>:<vid>.')
 @cli.argument('-l', '--list', arg_only=True, action='store_true', help='List available devices.')
-<<<<<<< HEAD
-@cli.argument('action', nargs='?', arg_only=True, default="listen", choices=list(map(str, CliAction)))
+@cli.argument('-i', '--interactive', arg_only=True, action='store_true', help='Start interactive shell.')
+@cli.argument('action', nargs='*', arg_only=True, default=["listen"], choices=list(map(str, CliAction)))
 @cli.subcommand('Acquire debugging information from usb XAP devices.', hidden=not cli.config.user.developer)
-=======
-@cli.argument('-i', '--interactive', arg_only=True, action='store_true', help='Start interactive shell.')
-@cli.argument('action', nargs='*', default=['listen'], arg_only=True)
-@cli.subcommand('Acquire debugging information from usb XAP devices.', hidden=False if cli.config.user.developer else True)
->>>>>>> 218bd48e
 def xap(cli):
     """Acquire debugging information from XAP devices
     """
@@ -383,25 +356,9 @@
     device = hid.Device(path=dev['path'])
     cli.log.info("Connected to: %04x:%04x %s %s", dev['vendor_id'], dev['product_id'], dev['manufacturer_string'], dev['product_string'])
 
-<<<<<<< HEAD
-    # xap_doit(device)
-    if cli.args.action == CliAction.UNLOCK:
-        ret = xap_unlock(device)
-        cli.log.info("Done")
-
-    elif cli.args.action == CliAction.DUMP:
-        xap_dump_keymap(device)
-
-    elif cli.args.action == CliAction.LISTEN:
-        xap_broadcast_listen(device)
-
-    else:
-        raise ValueError("No action given (expected)")
-=======
     # shell?
     if cli.args.interactive:
         XAPShell(device).loop()
         return True
 
-    XAPShell(device).onecmd(" ".join(cli.args.action))
->>>>>>> 218bd48e
+    XAPShell(device).onecmd(" ".join(cli.args.action))