"""Helper functions for commands.
"""
import os
import sys
import shutil
from pathlib import Path
from subprocess import DEVNULL
<<<<<<< HEAD
from time import strftime
from itertools import islice
=======
>>>>>>> bffb209e

from milc import cli
import jsonschema

import qmk.keymap
from qmk.constants import QMK_FIRMWARE, KEYBOARD_OUTPUT_PREFIX
from qmk.json_schema import json_load, validate


def _find_make():
    """Returns the correct make command for this environment.
    """
    make_cmd = os.environ.get('MAKE')

    if not make_cmd:
        make_cmd = 'gmake' if shutil.which('gmake') else 'make'

    return make_cmd


def create_make_target(target, dry_run=False, parallel=1, **env_vars):
    """Create a make command

    Args:

        target
            Usually a make rule, such as 'clean' or 'all'.

        dry_run
            make -n -- don't actually build

        parallel
            The number of make jobs to run in parallel

        **env_vars
            Environment variables to be passed to make.

    Returns:

        A command that can be run to make the specified keyboard and keymap
    """
    env = []
    make_cmd = _find_make()

    for key, value in env_vars.items():
        env.append(f'{key}={value}')

    return [make_cmd, *(['-n'] if dry_run else []), *get_make_parallel_args(parallel), *env, target]


def create_make_command(keyboard, keymap, target=None, dry_run=False, parallel=1, **env_vars):
    """Create a make compile command

    Args:

        keyboard
            The path of the keyboard, for example 'plank'

        keymap
            The name of the keymap, for example 'algernon'

        target
            Usually a bootloader.

        dry_run
            make -n -- don't actually build

        parallel
            The number of make jobs to run in parallel

        **env_vars
            Environment variables to be passed to make.

    Returns:

        A command that can be run to make the specified keyboard and keymap
    """
    make_args = [keyboard, keymap]

    if target:
        make_args.append(target)

    return create_make_target(':'.join(make_args), dry_run=dry_run, parallel=parallel, **env_vars)


def get_git_version(current_time=None, repo_dir='.', check_dir='.'):
    """Returns the current git version for a repo, or the current time.
    """
    git_describe_cmd = ['git', 'describe', '--abbrev=6', '--dirty', '--always', '--tags']

    if current_time is None:
        current_time = strftime(time_fmt)

    if repo_dir != '.':
        repo_dir = Path('lib') / repo_dir

    if check_dir != '.':
        check_dir = repo_dir / check_dir

    if Path(check_dir).exists():
        git_describe = cli.run(git_describe_cmd, stdin=DEVNULL, cwd=repo_dir)

        if git_describe.returncode == 0:
            return git_describe.stdout.strip()

        else:
            cli.log.warn(f'"{" ".join(git_describe_cmd)}" returned error code {git_describe.returncode}')
            print(git_describe.stderr)
            return current_time

    return current_time


def get_make_parallel_args(parallel=1):
    """Returns the arguments for running the specified number of parallel jobs.
    """
    parallel_args = []

    if int(parallel) <= 0:
        # 0 or -1 means -j without argument (unlimited jobs)
        parallel_args.append('--jobs')
    else:
        parallel_args.append('--jobs=' + str(parallel))

    if int(parallel) != 1:
        # If more than 1 job is used, synchronize parallel output by target
        parallel_args.append('--output-sync=target')

    return parallel_args


<<<<<<< HEAD
def create_version_h(skip_git=False, skip_all=False):
    """Generate version.h contents
    """
    if skip_all:
        current_time = "1970-01-01-00:00:00"
    else:
        current_time = None

    if skip_git:
        git_version = "NA"
        chibios_version = "NA"
        chibios_contrib_version = "NA"
    else:
        git_version = get_git_version(current_time)
        chibios_version = get_git_version(current_time, "chibios", "os")
        chibios_contrib_version = get_git_version(current_time, "chibios-contrib", "os")

    version_h_lines = f"""/* This file was automatically generated. Do not edit or copy.
 */

#pragma once

#define QMK_VERSION "{git_version}"
#define QMK_BUILDDATE "{current_time}"
#define CHIBIOS_VERSION "{chibios_version}"
#define CHIBIOS_CONTRIB_VERSION "{chibios_contrib_version}"
"""

    return version_h_lines


=======
>>>>>>> bffb209e
def compile_configurator_json(user_keymap, bootloader=None, parallel=1, **env_vars):
    """Convert a configurator export JSON file into a C file and then compile it.

    Args:

        user_keymap
            A deserialized keymap export

        bootloader
            A bootloader to flash

        parallel
            The number of make jobs to run in parallel

    Returns:

        A command to run to compile and flash the C file.
    """
    # In case the user passes a keymap.json from a keymap directory directly to the CLI.
    # e.g.: qmk compile - < keyboards/clueboard/california/keymaps/default/keymap.json
    user_keymap["keymap"] = user_keymap.get("keymap", "default_json")

    # Write the keymap.c file
    keyboard_filesafe = user_keymap['keyboard'].replace('/', '_')
    target = f'{keyboard_filesafe}_{user_keymap["keymap"]}'
    keyboard_output = Path(f'{KEYBOARD_OUTPUT_PREFIX}{keyboard_filesafe}')
    keymap_output = Path(f'{keyboard_output}_{user_keymap["keymap"]}')
    c_text = qmk.keymap.generate_c(user_keymap)
    keymap_dir = keymap_output / 'src'
    keymap_c = keymap_dir / 'keymap.c'

    keymap_dir.mkdir(exist_ok=True, parents=True)
    keymap_c.write_text(c_text)

    # Return a command that can be run to make the keymap and flash if given
    verbose = 'true' if cli.config.general.verbose else 'false'
    color = 'true' if cli.config.general.color else 'false'
    make_command = [_find_make()]

    if not cli.config.general.verbose:
        make_command.append('-s')

    make_command.extend([
        *get_make_parallel_args(parallel),
        '-r',
        '-R',
        '-f',
        'builddefs/build_keyboard.mk',
    ])

    if bootloader:
        make_command.append(bootloader)

    for key, value in env_vars.items():
        make_command.append(f'{key}={value}')

    make_command.extend([
        f'KEYBOARD={user_keymap["keyboard"]}',
        f'KEYMAP={user_keymap["keymap"]}',
        f'KEYBOARD_FILESAFE={keyboard_filesafe}',
        f'TARGET={target}',
        f'KEYBOARD_OUTPUT={keyboard_output}',
        f'KEYMAP_OUTPUT={keymap_output}',
        f'MAIN_KEYMAP_PATH_1={keymap_output}',
        f'MAIN_KEYMAP_PATH_2={keymap_output}',
        f'MAIN_KEYMAP_PATH_3={keymap_output}',
        f'MAIN_KEYMAP_PATH_4={keymap_output}',
        f'MAIN_KEYMAP_PATH_5={keymap_output}',
        f'KEYMAP_C={keymap_c}',
        f'KEYMAP_PATH={keymap_dir}',
        f'VERBOSE={verbose}',
        f'COLOR={color}',
        'SILENT=false',
        'QMK_BIN="qmk"',
    ])

    return make_command


def parse_configurator_json(configurator_file):
    """Open and parse a configurator json export
    """
    user_keymap = json_load(configurator_file)
    # Validate against the jsonschema
    try:
        validate(user_keymap, 'qmk.keymap.v1')

    except jsonschema.ValidationError as e:
        cli.log.error(f'Invalid JSON keymap: {configurator_file} : {e.message}')
        exit(1)

    orig_keyboard = user_keymap['keyboard']
    aliases = json_load(Path('data/mappings/keyboard_aliases.json'))

    if orig_keyboard in aliases:
        if 'target' in aliases[orig_keyboard]:
            user_keymap['keyboard'] = aliases[orig_keyboard]['target']

        if 'layouts' in aliases[orig_keyboard] and user_keymap['layout'] in aliases[orig_keyboard]['layouts']:
            user_keymap['layout'] = aliases[orig_keyboard]['layouts'][user_keymap['layout']]

    return user_keymap


def git_get_username():
    """Retrieves user's username from Git config, if set.
    """
    git_username = cli.run(['git', 'config', '--get', 'user.name'])

    if git_username.returncode == 0 and git_username.stdout:
        return git_username.stdout.strip()


def git_check_repo():
    """Checks that the .git directory exists inside QMK_HOME.

    This is a decent enough indicator that the qmk_firmware directory is a
    proper Git repository, rather than a .zip download from GitHub.
    """
    dot_git_dir = QMK_FIRMWARE / '.git'

    return dot_git_dir.is_dir()


def git_get_branch():
    """Returns the current branch for a repo, or None.
    """
    git_branch = cli.run(['git', 'branch', '--show-current'])
    if not git_branch.returncode != 0 or not git_branch.stdout:
        # Workaround for Git pre-2.22
        git_branch = cli.run(['git', 'rev-parse', '--abbrev-ref', 'HEAD'])

    if git_branch.returncode == 0:
        return git_branch.stdout.strip()


def git_get_tag():
    """Returns the current tag for a repo, or None.
    """
    git_tag = cli.run(['git', 'describe', '--abbrev=0', '--tags'])
    if git_tag.returncode == 0:
        return git_tag.stdout.strip()


def git_is_dirty():
    """Returns 1 if repo is dirty, or 0 if clean
    """
    git_diff_staged_cmd = ['git', 'diff', '--quiet']
    git_diff_unstaged_cmd = [*git_diff_staged_cmd, '--cached']

    unstaged = cli.run(git_diff_staged_cmd)
    staged = cli.run(git_diff_unstaged_cmd)

    return unstaged.returncode != 0 or staged.returncode != 0


def git_get_remotes():
    """Returns the current remotes for a repo.
    """
    remotes = {}

    git_remote_show_cmd = ['git', 'remote', 'show']
    git_remote_get_cmd = ['git', 'remote', 'get-url']

    git_remote_show = cli.run(git_remote_show_cmd)
    if git_remote_show.returncode == 0:
        for name in git_remote_show.stdout.splitlines():
            git_remote_name = cli.run([*git_remote_get_cmd, name])
            remotes[name.strip()] = {"url": git_remote_name.stdout.strip()}

    return remotes


def git_check_deviation(active_branch):
    """Return True if branch has custom commits
    """
    cli.run(['git', 'fetch', 'upstream', active_branch])
    deviations = cli.run(['git', '--no-pager', 'log', f'upstream/{active_branch}...{active_branch}'])
    return bool(deviations.returncode)


def in_virtualenv():
    """Check if running inside a virtualenv.
    Based on https://stackoverflow.com/a/1883251
    """
    active_prefix = getattr(sys, "base_prefix", None) or getattr(sys, "real_prefix", None) or sys.prefix
    return active_prefix != sys.prefix


<<<<<<< HEAD
def get_chunks(it, size):
    """Break down a collection into smaller parts
    """
    it = iter(it)
    return iter(lambda: tuple(islice(it, size)), ())


def dump_lines(output_file, lines):
    """Handle dumping to stdout or file
    Creates parent folders if required
    """
    generated = '\n'.join(lines)
    if output_file:
        if output_file.name == '-':
            print(generated)
        else:
            output_file.parent.mkdir(parents=True, exist_ok=True)
            if output_file.exists():
                output_file.replace(output_file.parent / (output_file.name + '.bak'))
            output_file.write_text(generated)
=======
def dump_lines(output_file, lines, quiet=True):
    """Handle dumping to stdout or file
    Creates parent folders if required
    """
    generated = '\n'.join(lines) + '\n'
    if output_file and output_file.name != '-':
        output_file.parent.mkdir(parents=True, exist_ok=True)
        if output_file.exists():
            output_file.replace(output_file.parent / (output_file.name + '.bak'))
        output_file.write_text(generated, encoding='utf-8')

        if not quiet:
            cli.log.info(f'Wrote {output_file.name} to {output_file}.')
    else:
        print(generated)
>>>>>>> bffb209e
<|MERGE_RESOLUTION|>--- conflicted
+++ resolved
@@ -5,11 +5,6 @@
 import shutil
 from pathlib import Path
 from subprocess import DEVNULL
-<<<<<<< HEAD
-from time import strftime
-from itertools import islice
-=======
->>>>>>> bffb209e
 
 from milc import cli
 import jsonschema
@@ -141,40 +136,6 @@
     return parallel_args
 
 
-<<<<<<< HEAD
-def create_version_h(skip_git=False, skip_all=False):
-    """Generate version.h contents
-    """
-    if skip_all:
-        current_time = "1970-01-01-00:00:00"
-    else:
-        current_time = None
-
-    if skip_git:
-        git_version = "NA"
-        chibios_version = "NA"
-        chibios_contrib_version = "NA"
-    else:
-        git_version = get_git_version(current_time)
-        chibios_version = get_git_version(current_time, "chibios", "os")
-        chibios_contrib_version = get_git_version(current_time, "chibios-contrib", "os")
-
-    version_h_lines = f"""/* This file was automatically generated. Do not edit or copy.
- */
-
-#pragma once
-
-#define QMK_VERSION "{git_version}"
-#define QMK_BUILDDATE "{current_time}"
-#define CHIBIOS_VERSION "{chibios_version}"
-#define CHIBIOS_CONTRIB_VERSION "{chibios_contrib_version}"
-"""
-
-    return version_h_lines
-
-
-=======
->>>>>>> bffb209e
 def compile_configurator_json(user_keymap, bootloader=None, parallel=1, **env_vars):
     """Convert a configurator export JSON file into a C file and then compile it.
 
@@ -364,7 +325,6 @@
     return active_prefix != sys.prefix
 
 
-<<<<<<< HEAD
 def get_chunks(it, size):
     """Break down a collection into smaller parts
     """
@@ -372,20 +332,6 @@
     return iter(lambda: tuple(islice(it, size)), ())
 
 
-def dump_lines(output_file, lines):
-    """Handle dumping to stdout or file
-    Creates parent folders if required
-    """
-    generated = '\n'.join(lines)
-    if output_file:
-        if output_file.name == '-':
-            print(generated)
-        else:
-            output_file.parent.mkdir(parents=True, exist_ok=True)
-            if output_file.exists():
-                output_file.replace(output_file.parent / (output_file.name + '.bak'))
-            output_file.write_text(generated)
-=======
 def dump_lines(output_file, lines, quiet=True):
     """Handle dumping to stdout or file
     Creates parent folders if required
@@ -400,5 +346,4 @@
         if not quiet:
             cli.log.info(f'Wrote {output_file.name} to {output_file}.')
     else:
-        print(generated)
->>>>>>> bffb209e
+        print(generated)