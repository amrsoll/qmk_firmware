--- conflicted
+++ resolved
@@ -171,36 +171,8 @@
     return [_pin_name(pin) for pin in pins.split(',')]
 
 
-<<<<<<< HEAD
-def _parse_2d_array(raw):
-    """Return a 2d array of ints
-    """
-    out_array = []
-
-    while raw[-1] != '}':
-        raw = raw[:-1]
-
-    for row in raw.split('},{'):
-        if row.startswith('{'):
-            row = row[1:]
-
-        if row.endswith('}'):
-            row = row[:-1]
-
-        out_array.append([])
-
-        for val in row.split(','):
-            out_array[-1].append(int(val))
-
-    return out_array
-
-
-def _extract_direct_matrix(direct_pins):
-    """
-=======
 def _extract_2d_array(raw):
     """Return a 2d array of strings
->>>>>>> 147e57fd
     """
     out_array = []
 
@@ -261,11 +233,7 @@
     """
     unlock = config_c.get('SECURE_UNLOCK_SEQUENCE', '').replace(' ', '')[1:-1]
     if unlock:
-<<<<<<< HEAD
-        unlock_array = _parse_2d_array(unlock)
-=======
         unlock_array = _extract_2d_int_array(unlock)
->>>>>>> 147e57fd
         if 'secure' not in info_data:
             info_data['secure'] = {}
 
